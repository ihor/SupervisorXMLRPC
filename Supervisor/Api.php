--- conflicted
+++ resolved
@@ -35,11 +35,7 @@
      * @return array
      * @throws \Exception
      */
-<<<<<<< HEAD
-    protected function _call($method, array $params = [])
-=======
     function __call($method, array $params = [])
->>>>>>> 54e10aa2
     {
         if (strpos($method, '.') === false) {
             $method = 'supervisor.' . $method;
